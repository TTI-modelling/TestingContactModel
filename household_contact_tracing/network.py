--- conflicted
+++ resolved
@@ -61,7 +61,6 @@
                 if self.graph.has_edge(node1.node_id, node2.node_id):
                     return node1.node_id, node2.node_id
 
-<<<<<<< HEAD
     def is_edge_app_traced(self, edge: Tuple[int, int]) -> bool:
         """Returns whether two nodes have the contract tracing app."""
         node_1_app = self.node(edge[0]).has_contact_tracing_app
@@ -72,38 +71,9 @@
                  propensity_imperfect_isolation, asymptomatic, symptom_onset_time,
                  pseudo_symptom_onset_time, serial_interval, recovery_time, will_report_infection,
                  time_of_reporting, has_contact_tracing_app, testing_delay, contact_traced,
+        testing_delay=0,
                  additional_attributes: Optional[dict] = None,
                  infecting_node: Optional[Node] = None, completed_isolation=False) -> Node:
-=======
-    def is_edge_app_traced(self, edge):
-        """Returns whether both ends of an edge have the app, and the app does the tracing.
-        """
-        return self.node(edge[0]).has_contact_tracing_app and self.node(edge[1]).has_contact_tracing_app
-
-    def add_node(
-        self,
-        node_id,
-        time,
-        generation,
-        household,
-        isolated,
-        will_uptake_isolation,
-        propensity_imperfect_isolation,
-        asymptomatic,
-        symptom_onset_time,
-        pseudo_symptom_onset_time,
-        serial_interval,
-        recovery_time,
-        will_report_infection,
-        time_of_reporting,
-        has_contact_tracing_app,
-        contact_traced,
-        testing_delay=0,
-        additional_attributes: Optional[dict] = None,
-        infecting_node: Optional['Node']=None,
-        completed_isolation=False,
-    ) -> 'Node':
->>>>>>> daac4cc1
         self.graph.add_node(node_id)
         node = Node(nodes=self, houses=self.houses, node_id=node_id, time_infected=time,
                     generation=generation, household=household, isolated=isolated,
