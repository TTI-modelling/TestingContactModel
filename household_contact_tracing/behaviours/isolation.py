from __future__ import annotations
from abc import ABC, abstractmethod
from typing import List, Callable

<<<<<<< HEAD
from household_contact_tracing.network.network import Network, TestType, PositivePolicy, Node
=======
from household_contact_tracing.network.contact_tracing_network import ContactTracingNetwork, \
    TestType, PositivePolicy, ContactTracingNode
>>>>>>> bb2d1c65
from household_contact_tracing.parameterised import Parameterised


class Isolation(ABC, Parameterised):
    """
        An abstract base class used to represent the highest level Isolation behaviour.

        Note:   This class forms part of a 'Strategy' pattern. All child classes implement a family of possible
                behaviours or strategies (ways of isolating).
                Add further child classes to add new behaviour types (strategies) that can be selected and updated at
                design or run-time.

        Attributes
        ----------
        network: ContactTracingNetwork
            The store of Nodes and households used in the simulation
        household_positive_policy = PositivePolicy.lfa_testing_no_quarantine
            The policy on positive nodes
        LFA_testing_requires_confirmatory_PCR = False
            Whether or not the testing requires a confirmatory PCR

        Methods
        -------

        update_isolation(self, time: int)
            Increments the isolation process by one step, performing any steps required due to the current step
            number (time)

        isolate_self_reporting_cases(self, time: int)
            Applies the isolation status to nodes who have reached their self-report time.

        update_households_contact_traced(self, time: int)
            Update the contact traced status for all households that have had the contact tracing process get there.

    """

    def __init__(self, network: Network, params: dict):
        self.network = network
        self.household_positive_policy = PositivePolicy.lfa_testing_no_quarantine
        self.LFA_testing_requires_confirmatory_PCR = False

        self.update_params(params)

    @abstractmethod
    def isolate_self_reporting_cases(self, time: int):
        """Applies the isolation status to nodes who have reached their self-report time.

        Arguments:
            time -- The current step number (e.g. day) of the simulation

        Returns:
            None
        """

    @abstractmethod
    def update_households_contact_traced(self, time: int):
        """Update the contact traced status for all households that have had the contact tracing process get there.

         Arguments:
            time -- The current step number (e.g. day) of the simulation

        Returns:
            None
        """

    @abstractmethod
    def update_isolation(self, time: int):
        """ Increments the isolation process by one step, performing any steps required due to the current step
            number (time)

        Arguments:
            time -- The current step number (e.g. day) of the simulation

        Returns:
            None
        """


class HouseholdIsolation(Isolation):

    def isolate_self_reporting_cases(self, time: int):
        """Applies the isolation status to nodes who have reached their self-report time.
        They may of course decide to not adhere to said isolation, or may be a member of a household
        who will not uptake isolation
        """
        for node in self.network.all_nodes():
            if node.will_uptake_isolation:
                if node.time_of_reporting == time:
                    node.isolated = True

    def update_households_contact_traced(self, time: int):
        """Update the contact traced status for all households that have had the
         contact tracing process get there."""
        for household in self.network.all_households:
            if household.time_until_contact_traced <= time:
                if not household.contact_traced:
                    household.update_network()
                    household.isolate_if_symptomatic_nodes(time)
                    household.quarantine_traced_node()

    def update_isolation(self, time: int):
        for node in self.network.all_nodes():
            if node.time_of_reporting + node.testing_delay == time:
                if not node.household.isolated:
                    if not node.household.contact_traced:
                        node.household.isolate_household(time)


class IndividualIsolation(HouseholdIsolation):
    def update_households_contact_traced(self, time: int):
        """Update the contact traced status for all households that have had the
         contact tracing process get there."""
        for household in self.network.all_households:
            if household.time_until_contact_traced <= time:
                if not household.contact_traced:
                    household.update_network()
                    household.quarantine_traced_node()

    def update_isolation(self, time: int):
        for node in self.network.all_nodes():
            if node.time_of_reporting + node.testing_delay == time:
                if node.received_positive_test_result:
                    if not node.household.isolated:
                        if not node.household.contact_traced:
                            node.household.isolate_household(time)


class DailyTestingIsolation(HouseholdIsolation):
    def update_households_contact_traced(self, time: int):
        """Update the contact traced status for all households that have had the
         contact tracing process get there."""
        for household in self.network.all_households:
            if household.time_until_contact_traced <= time:
                if not household.contact_traced:
                    household.update_network()
                    traced_node = household.find_traced_node()
                    # the traced node is now being lateral flow tested
                    if traced_node.node_will_take_up_lfa_testing:
                        if not traced_node.received_positive_test_result:
                            traced_node.being_lateral_flow_tested = True
                            traced_node.time_started_lfa_testing = time

    def update_isolation(self, time: int):
        for node in self.network.all_nodes():
            if node.positive_test_time == time:
                if node.avenue_of_testing == TestType.pcr:
                    if node.received_positive_test_result:
                        if not node.household.applied_household_positive_policy:
                            node.household.apply_positive_policy(time,
                                                                 self.household_positive_policy)

    def act_on_confirmatory_pcr_results(self, time: int):
        """Once on a individual receives a positive pcr result we need to act on it.

        This takes the form of:
        * Household members start lateral flow testing
        * Contact tracing is propagated
        """
        for node in self.network.all_nodes():
            if node.confirmatory_PCR_test_result_time == time:
                node.household.apply_positive_policy(time, self.household_positive_policy)

    def isolate_positive_lateral_flow_tests(self, time: int, positive_nodes: List[ContactTracingNode]):
        """A if a node tests positive on LFA, we assume that they isolate and stop LFA testing

        If confirmatory PCR testing is not required, then we do not start LFA testing the household at this point
        in time.
        """

        for node in positive_nodes:
            node.received_positive_test_result = True

            if node.will_uptake_isolation:
                node.isolated = True

            node.avenue_of_testing = TestType.lfa
            node.positive_test_time = time
            node.being_lateral_flow_tested = False

            if not node.household.applied_household_positive_policy and \
                    not self.LFA_testing_requires_confirmatory_PCR:
                node.household.apply_positive_policy(time, self.household_positive_policy)

    def act_on_positive_LFA_tests(self, time: int, prob_pcr_positive: Callable,
                                  positive_nodes: List[ContactTracingNode]):
        """For nodes who test positive on their LFA test, take the appropriate action depending
        on the policy
        """
        self.isolate_positive_lateral_flow_tests(time, positive_nodes)

        if self.LFA_testing_requires_confirmatory_PCR:
            self.confirmatory_pcr_test_LFA_nodes(time, positive_nodes, prob_pcr_positive)

    @staticmethod
    def confirmatory_pcr_test_LFA_nodes(time: int, positive_nodes: List[ContactTracingNode],
                                        prob_pcr_positive: Callable):
        """Nodes who receive a positive LFA result will be tested using a PCR test."""
        for node in positive_nodes:
            if not node.taken_confirmatory_PCR_test:
                node.take_confirmatory_pcr_test(time, prob_pcr_positive)<|MERGE_RESOLUTION|>--- conflicted
+++ resolved
@@ -2,12 +2,7 @@
 from abc import ABC, abstractmethod
 from typing import List, Callable
 
-<<<<<<< HEAD
-from household_contact_tracing.network.network import Network, TestType, PositivePolicy, Node
-=======
-from household_contact_tracing.network.contact_tracing_network import ContactTracingNetwork, \
-    TestType, PositivePolicy, ContactTracingNode
->>>>>>> bb2d1c65
+from household_contact_tracing.network import Network, TestType, PositivePolicy, Node
 from household_contact_tracing.parameterised import Parameterised
 
 
@@ -170,7 +165,7 @@
             if node.confirmatory_PCR_test_result_time == time:
                 node.household.apply_positive_policy(time, self.household_positive_policy)
 
-    def isolate_positive_lateral_flow_tests(self, time: int, positive_nodes: List[ContactTracingNode]):
+    def isolate_positive_lateral_flow_tests(self, time: int, positive_nodes: List[Node]):
         """A if a node tests positive on LFA, we assume that they isolate and stop LFA testing
 
         If confirmatory PCR testing is not required, then we do not start LFA testing the household at this point
@@ -192,7 +187,7 @@
                 node.household.apply_positive_policy(time, self.household_positive_policy)
 
     def act_on_positive_LFA_tests(self, time: int, prob_pcr_positive: Callable,
-                                  positive_nodes: List[ContactTracingNode]):
+                                  positive_nodes: List[Node]):
         """For nodes who test positive on their LFA test, take the appropriate action depending
         on the policy
         """
@@ -202,7 +197,7 @@
             self.confirmatory_pcr_test_LFA_nodes(time, positive_nodes, prob_pcr_positive)
 
     @staticmethod
-    def confirmatory_pcr_test_LFA_nodes(time: int, positive_nodes: List[ContactTracingNode],
+    def confirmatory_pcr_test_LFA_nodes(time: int, positive_nodes: List[Node],
                                         prob_pcr_positive: Callable):
         """Nodes who receive a positive LFA result will be tested using a PCR test."""
         for node in positive_nodes:
