--- conflicted
+++ resolved
@@ -1,12 +1,7 @@
-<<<<<<< HEAD
-from household_contact_tracing.network.network import InfectionStatus, TestType, Network
-=======
-from household_contact_tracing.network.contact_tracing_network import InfectionStatus, TestType, \
-    Network, ContactTracingNetwork
->>>>>>> bb2d1c65
+from household_contact_tracing.network import InfectionStatus, TestType, Network
 
 
-def completed_quarantine(network: ContactTracingNetwork, time: int, params: dict):
+def completed_quarantine(network: Network, time: int, params: dict):
     """If a node is currently in quarantine, and has completed the quarantine period then we
     release them from quarantine.
 
@@ -42,7 +37,7 @@
                     node.completed_isolation = True
 
 
-def completed_isolation(network: ContactTracingNetwork, time: int, params: dict):
+def completed_isolation(network: Network, time: int, params: dict):
     """
     Nodes leave self-isolation, rather than quarantine, when their infection status is either known
     (ie tested) or when they are in a contact traced household and they develop symptoms (they
@@ -76,7 +71,7 @@
                         node.completed_isolation = True
 
 
-def completed_lateral_flow_testing(network: ContactTracingNetwork, time: int, params: dict):
+def completed_lateral_flow_testing(network: Network, time: int, params: dict):
     """If a node is currently in lateral flow testing, and has completed this period then we
     release them from testing.
 
