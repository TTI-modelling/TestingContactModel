from __future__ import annotations
from abc import ABC, abstractmethod
import os

from household_contact_tracing.branching_process_state import BranchingProcessState, ReadyState
from household_contact_tracing.network import Network
from household_contact_tracing.parameterised import Parameterised


class BranchingProcessModel(ABC, Parameterised):
    """
    An abstract base class used to represent all branching process simulation models.

    Attributes
    ----------
        state (BranchingProcessModel): The current state of the simulation
        network (Network): The network that stores the model data
        root_dir (str):
            root directory of containing package

    Methods
    -------
        run_simulation(self, max_time: int, max_active_infections: int) -> None:
            runs the simulation

    """

    __ROOT_DIR = os.path.dirname(os.path.abspath(__file__))

    def __init__(self):
        # Call superclass constructor
        super().__init__()

        # Set network
        self.network = Network()

        # Set observer lists
        self._observers_graph_change = []
        self._observers_step_increment = []
        self._observers_simulation_stopped = []
        self._observers_state_change = []

        # Set state
        self._state = ReadyState(self)
        self.state_criteria = []

    @property
    def state(self) -> BranchingProcessState:
        """ Get the current state of the simulation model """
        return self._state

    @property
    def observers_graph_change(self) -> list:
        """ Get the list of objects which observe graph changes in this model  """
        return self._observers_graph_change

    @property
    def observers_step_increment(self) -> list:
        """ Get the list of objects which observe step increments (e.g. days) in this model  """
        return self._observers_step_increment

    @property
    def observers_simulation_stopped(self) -> list:
        """ Get the list of objects which observe when the simulation has stopped  """
        return self._observers_simulation_stopped

    @property
    def observers_state_change(self) -> list:
        """ Get the list of objects which observe state changes in this model  """
        return self._observers_state_change

    @property
    def root_dir(self) -> str:
        """ Get root directory of containing package """
        return self.__ROOT_DIR

    @abstractmethod
<<<<<<< HEAD
    def run_simulation(self, max_time: int, max_active_infections: int) -> None:
=======
    def run_simulation(self, state_criteria: dict) -> None:
>>>>>>> 25f7212a
        """
        Run the simulation until it stops (e.g times out, too many infectious nodes or goes extinct)

            Parameters:
<<<<<<< HEAD
                max_time (int): The maximum number of iterations (eg. days) to be run (simulation stops if reached)
                max_active_infections (int): The maximum number of infectious nodes (simulation stops if reached)
=======
                state_criteria: Named variables which are evaluated each step of the model to determine
                  whether the state of the model will change.
>>>>>>> 25f7212a

            Returns:
                None
        """

    def copy_observers(self, model: BranchingProcessModel):
        self._observers_graph_change = model._observers_graph_change
        self._observers_step_increment = model._observers_step_increment
        self._observers_state_change = model._observers_state_change
        self._observers_simulation_stopped = model._observers_simulation_stopped

    def _simulation_stopped(self):
        """ Procedures to be performed when simulation has stopped running """
        self.notify_observers_simulation_stopped()

    def _completed_step_increment(self):
        """ Procedures to be performed when completed incrementing simulation by one step """
        self.notify_observers_step_increment()

    def graph_changed(self):
        """ Procedures to be performed when the network/graph has changed """
        self.notify_observers_graph_change()

    # Register observers

    def register_observer_state_change(self, observer):
        """ Register as observer for changes in model state (e.g. running, extinct, timed-out)

            Arguments:
                observer -- the BranchingProcessView object to be added to the state change observers list

            Returns:
                None
        """
        if observer not in self._observers_state_change:
            self._observers_state_change.append(observer)

    def register_observer_simulation_stopped(self, observer):
        """ Register as observer for when simulation stops

            Arguments:
                observer -- the BranchingProcessView object to be added to the simulation stopped observers list

            Returns:
                None
        """
        if observer not in self._observers_simulation_stopped:
            self._observers_simulation_stopped.append(observer)

    def register_observer_step_increment(self, observer):
        """ Register as observer for increment in simulation

            Arguments:
                observer -- the BranchingProcessView object to be added to the step increment observers list

            Returns:
                None
        """
        if observer not in self._observers_step_increment:
            self._observers_step_increment.append(observer)

    def register_observer_graph_change(self, observer):
        """ Register as observer for changes in model graph

            Arguments:
                observer -- the BranchingProcessView object to be added to the state change observers list

            Returns:
                None
        """
        if observer not in self._observers_graph_change:
            self._observers_graph_change.append(observer)

    # Remove observers

    def remove_observer_state_change(self, observer):
        """ Remove observer from list of observers of changes in model state (e.g. running, extinct, timed-out)

            Arguments:
                observer -- the BranchingProcessView object to be removed from the state change observers list

            Returns:
                None
        """
        try:
            self._observers_state_change.remove(observer)
        except ValueError:
            pass

    def remove_observer_simulation_stopped(self, observer):
        """ Remove observer from list of observers of when simulation has stopped

            Arguments:
                observer -- the BranchingProcessView object to be removed from the simulation stopped observers list

            Returns:
                None
        """
        try:
            self._observers_simulation_stopped.remove(observer)
        except ValueError:
            pass

    def remove_observer_step_increment(self, observer):
        """Remove observer from list of observers of increment in simulation

            Arguments:
                observer -- the BranchingProcessView object to be removed from the step increment observers list

            Returns:
                None
        """
        try:
            self._observers_step_increment.remove(observer)
        except ValueError:
            pass

    def remove_observer_graph_change(self, observer):
        """ Remove as observer for graph changes

            Arguments:
                observer -- the BranchingProcessView object to be removed from the state change observers list

            Returns:
                None
        """
        try:
            self._observers_graph_change.remove(observer)
        except ValueError:
            pass

    # Notify Observers

    def notify_observers_state_change(self, modifier=None):
        """ Notify observers about changes in model state (e.g. running, extinct, timed-out)

            Arguments:
                modifier (object): object that caused state change - to be ignored

            Returns:
                None
        """
        for observer in self._observers_state_change:
            if observer != modifier:
                observer.model_state_change(self)

    def notify_observers_simulation_stopped(self, modifier=None):
        """ Notify observers about when simulation has stopped

            Arguments:
                modifier (object): object that caused simulation to stop - to be ignored

            Returns:
                None
        """
        for observer in self._observers_simulation_stopped:
            if observer != modifier:
                observer.model_simulation_stopped(self)

    def notify_observers_step_increment(self, modifier=None):
        """ Notify observers about increment in simulation

            Arguments:
                modifier (object): object that caused step increment - to be ignored

            Returns:
                None
        """
        for observer in self._observers_step_increment:
            if observer != modifier:
                observer.model_step_increment(self)

    def notify_observers_graph_change(self, modifier=None):
        """ Notify observers about changes in graph

            Arguments:
                modifier (object): object that caused graph change - to be ignored

            Returns:
                None
        """
        for observer in self._observers_graph_change:
            if observer != modifier:
                observer.graph_change(self)<|MERGE_RESOLUTION|>--- conflicted
+++ resolved
@@ -75,22 +75,13 @@
         return self.__ROOT_DIR
 
     @abstractmethod
-<<<<<<< HEAD
-    def run_simulation(self, max_time: int, max_active_infections: int) -> None:
-=======
     def run_simulation(self, state_criteria: dict) -> None:
->>>>>>> 25f7212a
         """
         Run the simulation until it stops (e.g times out, too many infectious nodes or goes extinct)
 
             Parameters:
-<<<<<<< HEAD
-                max_time (int): The maximum number of iterations (eg. days) to be run (simulation stops if reached)
-                max_active_infections (int): The maximum number of infectious nodes (simulation stops if reached)
-=======
                 state_criteria: Named variables which are evaluated each step of the model to determine
                   whether the state of the model will change.
->>>>>>> 25f7212a
 
             Returns:
                 None
